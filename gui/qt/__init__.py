--- conflicted
+++ resolved
@@ -170,13 +170,8 @@
             self.nd.show()
             self.nd.raise_()
             return
-<<<<<<< HEAD
-        self.nd = NetworkDialog(self.daemon.network, self.config,
-                                self.network_updated_signal_obj)
+        self.nd = NetworkDialog(self.daemon.network, self.config)
         run_hook("on_network_dialog", self.nd)
-=======
-        self.nd = NetworkDialog(self.daemon.network, self.config)
->>>>>>> 4e45ae54
         self.nd.show()
   
     def create_window_for_wallet(self, wallet):
